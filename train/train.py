import os
import os.path
from copy import deepcopy
from typing import List, Optional, Tuple

import torch
from torch.nn import Module
from torch.optim import Adam, Optimizer
from torch.optim.lr_scheduler import StepLR
from torch.utils.data import DataLoader

import tqdm

from .evaluate import evaluate_model
from . import utils as u
from .utils import Device

Loss = List[float]


def save_model(model: Module, save_model_to: str,
               disc: Optional[Module] = None,
               epoch_number: Optional[int] = None,
               is_final: bool = False) -> None:
    """Save the model state dict as a `.pt` file.

    Args:
        model (Module): The model to save.
        save_model_to (str): The directory to save the model to.
        disc (Optional[Module], optional): The discriminator to save (if
            applicable). Defaults to None.
        epoch_number (Optional[int], optional): The training epoch (if
            applicable). Defaults to None.
        is_final (bool, optional): Flag for saving model after training.
            Defaults to False.
    """
    os.makedirs(save_model_to, exist_ok=True)

    filename = 'final.pt' if is_final else f'epoch_{epoch_number:03}.pt'
    filepath = os.path.join(save_model_to, filename)

    if disc is not None:
        state_dict = {
            'model': model.state_dict(),
            'disc': disc.state_dict()
        }
    else:
        state_dict = model.state_dict()

    print(f'Saving model to:\n\t{filepath}')
    torch.save(state_dict, filepath)


def train_one_epoch(model: Module, loader: DataLoader, loss_function: Module,
                    model_optimiser: Optimizer, scale: float,
                    disc: Optional[Module] = None,
                    disc_optimiser: Optional[Optimizer] = None,
                    disc_loss_function: Optional[Module] = None,
                    epoch_number: Optional[int] = None,
                    scales: int = 4, perceptual_update_freq: int = 10,
                    device: Device = 'cpu', no_pbar: bool = False,
                    rank: int = 0) -> Tuple[float, float]:
    """Train the model for a single epoch.

    Args:
        model (Module): The model to train.
        loader (DataLoader): The dataloader to iterate through.
        loss_function (Module): The model loss function.
        model_optimiser (Optimizer): The model optimiser.
        scale (float): A multiplier to scale the disparity prediction by.
        disc (Optional[Module], optional): The discriminator. Defaults to
            None.
        disc_optimiser (Optional[Optimizer], optional): The discriminator
            optimiser. Defaults to None.
        disc_loss_function (Optional[Module], optional): The discriminator
            loss function. Defaults to None.
        epoch_number (Optional[int], optional): The training epoch (for
            saving models and the progress bar description). Defaults to
            None.
        scales (int, optional): The number of elements in the image pyramids.
            Defaults to 4.
        perceptual_update_freq (int, optional): The number of batches before
            updating the discriminator clone. Defaults to 10.
        device (Device, optional): The torch device. Defaults to 'cpu'.
        no_pbar (bool, optional): Disable the progress bar. Defaults to False.
        rank (int, optional): The global rank of the GPU (for
            DistributedDataParallel only). Defaults to 0.

    Returns:
        float: The average model loss per image.
        float: The average discriminator loss per image.
    """
    model.train()

    if disc is not None:
        disc.train()

    running_disp_loss = 0
    running_error_loss = 0
    running_disc_loss = 0

    disp_loss_per_image = None
    unc_loss_per_image = None
    disc_loss_per_image = None

    batch_size = loader.batch_size \
        if loader.batch_size is not None else len(loader)
    description = f'Epoch #{epoch_number}' \
        if epoch_number is not None else 'Epoch'
    disc_clone = deepcopy(disc) if disc is not None else None

    tepoch = tqdm.tqdm(loader, description, unit='batch',
                       disable=(no_pbar or rank > 0))

    for i, image_pair in enumerate(tepoch):

        left = image_pair['left'].to(device)
        right = image_pair['right'].to(device)
        images = torch.cat([left, right], dim=1)
        image_pyramid = u.scale_pyramid(images, scales)

        model_optimiser.zero_grad()
        disparities = model(left, scale)

        recon_pyramid = u.reconstruct_pyramid(disparities, image_pyramid)
        disp_loss, error_loss = loss_function(image_pyramid, disparities,
                                              recon_pyramid, i, disc_clone)

        model_loss = disp_loss + error_loss

        model_loss.backward()
        model_optimiser.step()

        if rank == 0:
            running_disp_loss += disp_loss.item()
            running_error_loss += error_loss.item()

            disp_loss_per_image = running_disp_loss / ((i+1) * batch_size)
            unc_loss_per_image = running_error_loss / ((i+1) * batch_size)

        if disc is not None:
            disc_optimiser.zero_grad()
            disc_loss = u.run_discriminator(image_pyramid, recon_pyramid,
                                            disc, disc_loss_function,
                                            batch_size)

            disc_loss.backward()
            disc_optimiser.step()

            if rank == 0:
                running_disc_loss += disc_loss.item()
                disc_loss_per_image = running_disc_loss / ((i+1) * batch_size)

        if disc is not None and i % perceptual_update_freq == 0:
            disc_clone.load_state_dict(disc.state_dict())

        if rank == 0:
<<<<<<< HEAD
            tepoch.set_postfix(disp=disp_loss_per_image,
                               unc=unc_loss_per_image,
                               disc=disc_loss_per_image,
=======
            tepoch.set_postfix(disc=disc_loss_per_image,
                               disp=model_loss_per_image,
>>>>>>> 11b91f32
                               scale=scale)

    if no_pbar and rank == 0:
        disc_loss_string = f'{disc_loss_per_image:.2e}' \
            if disc_loss_per_image is not None else None

        print(f'{description}:'
<<<<<<< HEAD
              f'\n\tdisparity loss: {disp_loss_per_image:.2e}'
              f'\n\terror loss: {unc_loss_per_image:.2e}'
=======
>>>>>>> 11b91f32
              f'\n\tdiscriminator loss: {disc_loss_string}'
              f'\n\tdisparity loss: {model_loss_per_image:.2e}'
              f'\n\tdisparity scale: {scale:.2f}')

    return disp_loss_per_image, unc_loss_per_image, disc_loss_per_image


def train_model(model: Module, loader: DataLoader, loss_function: Module,
                epochs: int, learning_rate: float,
                disc: Optional[Module] = None,
                disc_loss_function: Optional[Module] = None,
                scheduler_decay_rate: float = 0.1,
                scheduler_step_size: int = 15,
                perceptual_update_freq: int = 10,
                val_loader: Optional[DataLoader] = None,
                evaluate_every: Optional[int] = None,
                save_evaluation_to: Optional[str] = None,
                save_every: Optional[int] = None,
                save_model_to: Optional[str] = None,
                finetune: bool = False,
                device: Device = 'cpu',
                no_pbar: bool = False,
                rank: int = 0) -> Tuple[Loss, Loss]:
    """Train the model for multiple epochs.

    Args:
        model (Module): The model to train
        loader (DataLoader): The dataloader for training.
        loss_function (Module): The model loss function.
        epochs (int): The number of epochs to train for.
        learning_rate (float): The initial learning rate.
        disc (Optional[Module], optional): The discriminator. Defaults to
            None.
        disc_loss_function (Optional[Module], optional): The discriminator
            loss function. Defaults to None.
        scheduler_decay_rate (float, optional): The rate at which the
            learning rate is scaled every full step. Defaults to 0.1.
        scheduler_step_size (int, optional): The number of epochs per full
            step. Defaults to 15.
        perceptual_update_freq (int, optional): The number of batches before
            updating the discriminator clone. Defaults to 10.
        val_loader (Optional[DataLoader], optional): The dataloader for
            evaluation. Defaults to None.
        evaluate_every (Optional[int], optional): The number of epochs per
            evaluation. Defaults to None.
        save_evaluation_to (Optional[str], optional): The directory to save
            evaluation results to. Defaults to None.
        save_every (Optional[int], optional): The number of epochs between
            saving the model. Defaults to None.
        save_model_to (Optional[str], optional): The directory to save model
            state dicts to. Defaults to None.
        finetune (bool, optional): Indicates the model is being finetuned.
            Defaults to False.
        device (Device, optional): The torch device to use. Defaults to 'cpu'.
        no_pbar (bool, optional): Disable the progress bar. Defaults to False.
        rank (int, optional): The global rank of the GPU (for
            DistributedDataParallel only). Defaults to 0.

    Returns:
        List[float]: The average model losses at each epoch.
        List[float]: The average discriminator losses at each epoch.
    """
    model_optimiser = Adam(model.parameters(), learning_rate)
    disc_optimiser = Adam(disc.parameters(), learning_rate) \
        if disc is not None else None

    scheduler = StepLR(model_optimiser, scheduler_step_size,
                       scheduler_decay_rate)

    training_losses = []
    validation_metrics = []

    for i in range(epochs):
        scale = 1 if finetune else u.adjust_disparity_scale(epoch=i)

        loss = train_one_epoch(model, loader, loss_function, model_optimiser,
                               scale, disc, disc_optimiser,
                               disc_loss_function, epoch_number=(i+1),
                               perceptual_update_freq=perceptual_update_freq,
                               device=device, no_pbar=no_pbar, rank=rank)

        if rank == 0:
            training_losses.append(loss)

        scheduler.step()

        if evaluate_every is not None and (i+1) % evaluate_every == 0:
            metrics = evaluate_model(model, val_loader, save_evaluation_to,
                                     epoch_number=(i+1), is_final=False,
                                     scale=scale, no_pbar=no_pbar,
                                     device=device, rank=rank)

            if rank == 0:
                validation_metrics.append(metrics)

        if save_every is not None and (i+1) % save_every == 0 and rank == 0:
            save_model(model, save_model_to, disc,
                       epoch_number=(i+1))

    if rank == 0:
        print('Training completed.')

    if save_model_to is not None and rank == 0:
        save_model(model, save_model_to, is_final=True)

    return training_losses, validation_metrics<|MERGE_RESOLUTION|>--- conflicted
+++ resolved
@@ -155,14 +155,9 @@
             disc_clone.load_state_dict(disc.state_dict())
 
         if rank == 0:
-<<<<<<< HEAD
             tepoch.set_postfix(disp=disp_loss_per_image,
                                unc=unc_loss_per_image,
                                disc=disc_loss_per_image,
-=======
-            tepoch.set_postfix(disc=disc_loss_per_image,
-                               disp=model_loss_per_image,
->>>>>>> 11b91f32
                                scale=scale)
 
     if no_pbar and rank == 0:
@@ -170,13 +165,9 @@
             if disc_loss_per_image is not None else None
 
         print(f'{description}:'
-<<<<<<< HEAD
               f'\n\tdisparity loss: {disp_loss_per_image:.2e}'
-              f'\n\terror loss: {unc_loss_per_image:.2e}'
-=======
->>>>>>> 11b91f32
+              f'\n\tuncertainty loss: {unc_loss_per_image:.2e}'
               f'\n\tdiscriminator loss: {disc_loss_string}'
-              f'\n\tdisparity loss: {model_loss_per_image:.2e}'
               f'\n\tdisparity scale: {scale:.2f}')
 
     return disp_loss_per_image, unc_loss_per_image, disc_loss_per_image
