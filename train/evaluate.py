--- conflicted
+++ resolved
@@ -130,14 +130,10 @@
         right = image_pair['right'].to(device)
 
         images = torch.cat([left, right], dim=1)
-<<<<<<< HEAD
+
         prediction = model(left, scale)
 
         disparity, uncertainty = torch.split(prediction, [2, 2], dim=1)
-=======
-
-        disparity = model(left, scale)
->>>>>>> fa17f7d7
         left_disp, right_disp = torch.split(disparity, [1, 1], dim=1)
 
         left_recon = u.reconstruct_left_image(left_disp, right)
