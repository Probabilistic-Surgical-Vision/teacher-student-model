from typing import Dict, Tuple

from numpy import random

import torch
import torch.nn.functional as F
from torch import Tensor

from torchvision import transforms

ImageDict = Dict[str, Tensor]
BoundsTuple = Tuple[float, float]
ImageSize = Tuple[int, int]


class ResizeImage:
    """Resize the stereo images grouped in a dictionary.

<<<<<<< HEAD
    def __init__(self, size: ImageSizeTuple = (256, 512)) -> None:
        self.size = size
=======
    Args:
        size (ImageSize, optional): The target image size. Defaults to
            (256, 512).
    """
    def __init__(self, size: ImageSize = (256, 512)) -> None:
>>>>>>> fcc8d3c8
        self.transform = transforms.Resize(size)

    def __call__(self, image_pair: ImageDict) -> ImageDict:
        image_pair['left'] = self.transform(image_pair['left'])
        image_pair['right'] = self.transform(image_pair['right'])

        if 'ensemble' in image_pair:
            ensemble = F.interpolate(image_pair['ensemble'], self.size,
                                     mode='bilinear', align_corners=True)

            image_pair['ensemble'] = ensemble

        return image_pair


class ToTensor:
    """Convert stereo PIL images grouped in a dictionary."""
    def __init__(self) -> None:
        self.transform = transforms.ToTensor()

    def __call__(self, image_pair: ImageDict) -> ImageDict:
        image_pair['left'] = self.transform(image_pair['left'])
        image_pair['right'] = self.transform(image_pair['right'])

        return image_pair


class RandomFlip:
    """Random horizontal flip stereo images grouped in a dictionary.
    
    Args:
        p (float, optional): The probabaility of a horizontal flip. Defaults
            to 0.5.
    """
    def __init__(self, p: float = 0.5) -> None:
        self.probability = p
        self.transform = transforms.RandomHorizontalFlip(1)

    def __call__(self, image_pair: ImageDict) -> ImageDict:
        if random.random() < self.probability:
            image_pair['left'] = self.transform(image_pair['left'])
            image_pair['right'] = self.transform(image_pair['right'])

            if 'ensemble' in image_pair:
                image_pair['ensemble'] = image_pair['ensemble'][:, :, ::-1]

        return image_pair


class RandomAugment:
    """Randomly alter the brightness, contrast and colour of stereo images
    grouped in a dictionary.

    Args:
        p (float): The probability of augmentation.
        gamma (BoundsTuple): The range of exponents to randomly sample for
            contrast.
        brightness (BoundsTuple): The range of multipliers to randomly sample
            for brightness.
        colour (BoundsTuple): The range of multipliers to randomly sample for
            channel-specific brightness (i.e. altering the colour).
    """
    def __init__(self, p: float, gamma: BoundsTuple,
                 brightness: BoundsTuple, colour: BoundsTuple) -> None:

        self.probability = p

        self.gamma = gamma
        self.brightness = brightness
        self.colour = colour

    def shift_gamma(self, x: Tensor, gamma: torch.float) -> Tensor:
        """Alter contrast by exponentiating each pixel value."""
        return x ** gamma

    def shift_brightness(self, x: Tensor, brightness: torch.float) -> Tensor:
        """Alter brightness by multiplying each pixel value."""
        return x * brightness

    def shift_colour(self, x: Tensor, colour: Tensor) -> Tensor:
        """Alter colour by multiplying each pixel channel value."""
        return x * colour.unsqueeze(-1).unsqueeze(-1)

    def transform(self, x: Tensor, gamma: torch.float, brightness:
                  torch.float, colour: Tensor) -> Tensor:
        """Apply the augmentation to a single image.

        Args:
            x (Tensor): The image to augment.
            gamma (torch.float): The exponent for altering contrast.
            brightness (torch.float): The multiplier for altering brightness.
            colour (Tensor): An array of multipliers for altering the
                brightness of each channel (must have a length of 3).

        Returns:
            Tensor: The augmented image.
        """
        x = self.shift_gamma(x, gamma)
        x = self.shift_brightness(x, brightness)
        x = self.shift_colour(x, colour)

        return torch.clamp(x, 0, 1)

    def __call__(self, image_pair: ImageDict) -> ImageDict:
        left, right = image_pair['left'], image_pair['right']

        if random.random() < self.probability:
            g = random.uniform(*self.gamma)
            b = random.uniform(*self.brightness)
            c = torch.tensor(random.uniform(*self.colour, 3),
                             dtype=torch.float)

            left = self.transform(left, g, b, c)
            right = self.transform(right, g, b, c)

            image_pair['left'] = left
            image_pair['right'] = right

        return image_pair<|MERGE_RESOLUTION|>--- conflicted
+++ resolved
@@ -16,16 +16,11 @@
 class ResizeImage:
     """Resize the stereo images grouped in a dictionary.
 
-<<<<<<< HEAD
-    def __init__(self, size: ImageSizeTuple = (256, 512)) -> None:
-        self.size = size
-=======
     Args:
         size (ImageSize, optional): The target image size. Defaults to
             (256, 512).
     """
     def __init__(self, size: ImageSize = (256, 512)) -> None:
->>>>>>> fcc8d3c8
         self.transform = transforms.Resize(size)
 
     def __call__(self, image_pair: ImageDict) -> ImageDict:
