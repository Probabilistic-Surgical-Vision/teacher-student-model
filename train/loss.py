--- conflicted
+++ resolved
@@ -396,32 +396,9 @@
         """Calculate the loss using using the L1 error."""
         return u.l1_loss(predicted, error)
 
-<<<<<<< HEAD
     def forward(self, predicted: Tensor, truth: Tensor) -> Tensor:
         pred_disp, pred_error = torch.split(predicted, [2, 2], dim=1)
         true_disp, true_error = torch.split(truth, [2, 2], dim=1)
-=======
-    def forward(self, predicted: Tensor, image: Tensor,
-                error: Tensor) -> Tensor:
-        """Calculate the uncertainty loss.
-
-        Args:
-            predicted (Tensor): The model's disparity and uncertainty
-                prediction as a 4-channel image.
-            image (Tensor): The original stereo images.
-            error (Tensor): The stereo reprojection error.
-
-        Returns:
-            Tensor: The reprojection error loss as a single float.
-        """
-        error = error.detach().clone()
-
-        left, right = torch.split(error, [3, 3], dim=1)
-        left, right = left.mean(1, keepdim=True), right.mean(1, keepdim=True)
-        # We flip left and right since the right reprojection error
-        # is given by the left disparity and vice-versa
-        error = torch.cat((right, left), dim=1)
->>>>>>> a6f18d56
 
         if self.include_aleatoric:
             aleatoric = (pred_disp.detach().clone() - true_disp).abs()
@@ -565,12 +542,7 @@
             error_loss += self.predictive_error(prediction, truth)
             error_map = self.predictive_error.error_map
 
-<<<<<<< HEAD
             self.error_maps.append(error_map)
-=======
-            error_loss += self.predictive_error(prediction, images,
-                                                image_error)
->>>>>>> a6f18d56
 
         if discriminator is not None:
             adversarial_loss += self.adversarial(truth_pyramid, discriminator)
