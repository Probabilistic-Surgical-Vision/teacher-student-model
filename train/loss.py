from typing import Optional, Tuple

import torch
import torch.nn as nn
import torch.nn.functional as F
from torch import Tensor
from torch.nn import Module

from .utils import ImagePyramid

from . import utils as u


class WeightedSSIMLoss(nn.Module):
    def __init__(self, alpha: float = 0.85, k1: float = 0.01,
                 k2: float = 0.03) -> None:

        super().__init__()

        self.alpha = alpha
        self.k1 = k1 ** 2
        self.k2 = k2 ** 2

        self.pool = nn.AvgPool2d(kernel_size=3, stride=1)

    def ssim(self, x: Tensor, y: Tensor) -> Tensor:

        luminance_x = self.pool(x)
        luminance_y = self.pool(y)

        luminance_xx = luminance_x * luminance_x
        luminance_yy = luminance_y * luminance_y
        luminance_xy = luminance_x * luminance_y

        contrast_x = self.pool(x * x) - luminance_xx
        contrast_y = self.pool(y * y) - luminance_yy

        contrast_xy = self.pool(x * y) - luminance_xy

        numerator = ((2 * luminance_xy) + self.k1) \
            * ((2 * contrast_xy) + self.k2)

        denominator = (luminance_xx + luminance_yy + self.k1) \
            * (contrast_x + contrast_y + self.k2)

        return numerator / denominator

    def dssim(self, x: Tensor, y: Tensor) -> Tensor:
        dissimilarity = (1 - self.ssim(x, y)) / 2
        return torch.clamp(dissimilarity, 0, 1)

    def forward(self, images: Tensor, recon: Tensor) -> Tensor:
        left_l1_loss = u.l1_loss(images[:, 0:3], recon[:, 0:3])
        right_l1_loss = u.l1_loss(images[:, 3:6], recon[:, 3:6])

        left_ssim_loss = self.dssim(images[:, 0:3], recon[:, 0:3])
        right_ssim_loss = self.dssim(images[:, 3:6], recon[:, 3:6])

        ssim_loss = torch.mean(left_ssim_loss + right_ssim_loss)
        l1_loss = left_l1_loss + right_l1_loss

        return (self.alpha * ssim_loss) + ((1 - self.alpha) * l1_loss)


class ConsistencyLoss(nn.Module):
    def __init__(self) -> None:
        super().__init__()

    def forward(self, disp: Tensor) -> Tensor:
        left_lr_disp = u.reconstruct_left_image(disp[:, 0:1], disp[:, 1:2])
        right_lr_disp = u.reconstruct_right_image(disp[:, 1:2], disp[:, 0:1])

        left_con_loss = u.l1_loss(disp[:, 0:1], left_lr_disp)
        right_con_loss = u.l1_loss(disp[:, 1:2], right_lr_disp)

        return torch.sum(left_con_loss + right_con_loss)


class SmoothnessLoss(nn.Module):
    def __init__(self) -> None:
        super().__init__()

    def gradient_x(self, x: Tensor) -> Tensor:
        # Pad input to keep output size consistent
        x = F.pad(x, (0, 1, 0, 0), mode='replicate')
        return x[:, :, :, :-1] - x[:, :, :, 1:]

    def gradient_y(self, x: Tensor) -> Tensor:
        # Pad input to keep output size consistent
        x = F.pad(x, (0, 0, 0, 1), mode='replicate')
        return x[:, :, :-1, :] - x[:, :, 1:, :]

    def smoothness_weights(self, image_gradient: Tensor) -> Tensor:
        return torch.exp(-image_gradient.abs().mean(dim=1, keepdim=True))

    def loss(self, disparity: Tensor, image: Tensor) -> Tensor:
        disp_grad_x = self.gradient_x(disparity)
        disp_grad_y = self.gradient_y(disparity)

        image_grad_x = self.gradient_x(image)
        image_grad_y = self.gradient_y(image)

        weights_x = self.smoothness_weights(image_grad_x)
        weights_y = self.smoothness_weights(image_grad_y)

        smoothness_x = disp_grad_x * weights_x
        smoothness_y = disp_grad_y * weights_y

        return smoothness_x.abs() + smoothness_y.abs()

    def forward(self, disp: Tensor, images: Tensor) -> Tensor:
        smooth_left_loss = self.loss(disp[:, 0:1], images[:, 0:3])
        smooth_right_loss = self.loss(disp[:, 1:2], images[:, 3:6])

        return torch.mean(smooth_left_loss + smooth_right_loss)


class PerceptualLoss(nn.Module):
    def __init__(self) -> None:
        super().__init__()

    def forward(self, image_pyramid: ImagePyramid,
                recon_pyramid: ImagePyramid, disc: Module) -> Tensor:

        perceptual_loss = 0

        image_maps = disc.features(image_pyramid)
        recon_maps = disc.features(recon_pyramid)

        for image_map, recon_map in zip(image_maps, recon_maps):
            perceptual_loss += u.l1_loss(image_map, recon_map)

        return perceptual_loss


class AdversarialLoss(nn.Module):
    def __init__(self, loss: str = 'mse') -> None:
        super().__init__()

        self.adversarial = nn.MSELoss() \
            if loss == 'mse' else nn.BCELoss()

    def forward(self, recon_pyramid: ImagePyramid, discriminator: Module,
                is_fake: bool = True) -> Tensor:

        predictions = discriminator(recon_pyramid)
        labels = torch.zeros_like(predictions) \
            if is_fake else torch.ones_like(predictions)

        return self.adversarial(predictions, labels)


class ReprojectionErrorLoss(nn.Module):
    def __init__(self, loss_type: str = 'l1',
                 include_smoothness: bool = True,
                 smoothness_weight: float = 1.0) -> None:

        super().__init__()

        if loss_type not in ('l1', 'bayesian'):
            raise ValueError("Loss must be either 'l1' or 'bayesian'.")

        self.loss_type = loss_type

        self.include_smoothness = include_smoothness
        self.smoothness_weight = smoothness_weight

        self.smoothness = SmoothnessLoss() \
            if include_smoothness else None
    
    def bayesian(self, predicted: Tensor, truth: Tensor) -> Tensor:
        return torch.mean((truth / predicted) + torch.log(predicted))
    
    def l1(self, predicted: Tensor, truth: Tensor) -> Tensor:
        return u.l1_loss(predicted, truth)

    def forward(self, predicted: Tensor, truth: Tensor) -> Tensor:
        left, right = torch.split(truth.detach().clone(), [3, 3], dim=1)
        
        left, right = left.mean(1, keepdim=True), right.mean(1, keepdim=True)
        truth_mean = torch.cat((left, right), dim=1)

        _, _, height, width = predicted.size()

        truth_resized = F.interpolate(truth_mean, size=(height, width),
                                      mode='bilinear', align_corners=True)

        loss = self.l1(predicted, truth_resized) if self.loss_type == 'l1' \
            else self.bayesian(predicted, truth_resized)

        smoothness_loss = self.smoothness(predicted, truth) \
            if self.include_smoothness else 0

        return loss + (smoothness_loss * self.smoothness_weight)


class ModelLoss(nn.Module):
    def __init__(self, wssim_weight: float = 1.0,
                 consistency_weight: float = 1.0,
                 smoothness_weight: float = 1.0,
                 adversarial_weight: float = 0.85,
                 predictive_error_weight: float = 1.0,
                 perceptual_weight: float = 0.05,
                 wssim_alpha: float = 0.85,
                 perceptual_start: int = 5,
                 adversarial_loss_type: str = 'mse',
                 error_loss_config: Optional[dict] = None) -> None:

        super().__init__()

        self.wssim = WeightedSSIMLoss(wssim_alpha)

        self.consistency = ConsistencyLoss()
        self.smoothness = SmoothnessLoss()

        self.adversarial = AdversarialLoss(adversarial_loss_type)
        self.perceptual = PerceptualLoss()

<<<<<<< HEAD
        if error_loss_config is None:
            error_loss_config = {}

        self.predictive_error = ReprojectionErrorLoss(**error_loss_config)
        
=======
>>>>>>> 3bdb8833
        self.perceptual_start = perceptual_start

        self.wssim_weight = wssim_weight
        self.consistency_weight = consistency_weight
        self.smoothness_weight = smoothness_weight
        self.adversarial_weight = adversarial_weight
        self.perceptual_weight = perceptual_weight

        self.predictive_error_weight = predictive_error_weight

    def forward(self, image_pyramid: ImagePyramid,
                disparities: Tuple[Tensor, ...],
                recon_pyramid: ImagePyramid, epoch: Optional[int] = None,
                discriminator: Optional[Module] = None) -> Tensor:

        reprojection_loss = 0
        consistency_loss = 0
        smoothness_loss = 0
        adversarial_loss = 0
        perceptual_loss = 0

        error_loss = 0

        scales = zip(image_pyramid, disparities, recon_pyramid)

        for i, (images, disparity, recon_images) in enumerate(scales):
            disparity, uncertainty = torch.split(disparity, [2, 2], dim=1)

            reprojection_loss += self.wssim(images, recon_images)
            consistency_loss += self.consistency(disparity)
            smoothness_loss += self.smoothness(disparity, images) / (2 ** i)

            error_loss += self.predictive_error(uncertainty, recon_images)

        if discriminator is not None:
            adversarial_loss += self.adversarial(recon_pyramid, discriminator)

            if epoch is not None and epoch >= self.perceptual_start:
                perceptual_loss += self.perceptual(image_pyramid,
                                                   recon_pyramid,
                                                   discriminator)

        return reprojection_loss * self.wssim_weight \
            + (consistency_loss * self.consistency_weight) \
            + (smoothness_loss * self.smoothness_weight) \
            + (adversarial_loss * self.adversarial_weight) \
            + (perceptual_loss * self.perceptual_weight) \
            + (error_loss * self.predictive_error_weight)<|MERGE_RESOLUTION|>--- conflicted
+++ resolved
@@ -167,16 +167,16 @@
 
         self.smoothness = SmoothnessLoss() \
             if include_smoothness else None
-    
+
     def bayesian(self, predicted: Tensor, truth: Tensor) -> Tensor:
         return torch.mean((truth / predicted) + torch.log(predicted))
-    
+
     def l1(self, predicted: Tensor, truth: Tensor) -> Tensor:
         return u.l1_loss(predicted, truth)
 
     def forward(self, predicted: Tensor, truth: Tensor) -> Tensor:
         left, right = torch.split(truth.detach().clone(), [3, 3], dim=1)
-        
+
         left, right = left.mean(1, keepdim=True), right.mean(1, keepdim=True)
         truth_mean = torch.cat((left, right), dim=1)
 
@@ -216,14 +216,11 @@
         self.adversarial = AdversarialLoss(adversarial_loss_type)
         self.perceptual = PerceptualLoss()
 
-<<<<<<< HEAD
         if error_loss_config is None:
             error_loss_config = {}
 
         self.predictive_error = ReprojectionErrorLoss(**error_loss_config)
-        
-=======
->>>>>>> 3bdb8833
+
         self.perceptual_start = perceptual_start
 
         self.wssim_weight = wssim_weight
